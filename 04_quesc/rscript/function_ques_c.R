--- conflicted
+++ resolved
@@ -1,13 +1,4 @@
-<<<<<<< HEAD
-summary_text_en <- c(
-  "Period",
-  "Total area (ha)",
-  "Total emission (tonne CO2-eq)",
-  "Total sequestration (tonne CO2-eq)",
-  "Net emission (tonne CO2-eq)",
-  "Emission rate (tonne CO2-eq/ha.year)",
-  "Emission rate per-unit area (tonne CO2-eq/ha.year)"
-=======
+
 is_numeric_str <- function(s) {
   return(!is.na(as.integer(as.character(s))))
 }
@@ -35,7 +26,6 @@
                               "Carbon Avg. (Periode 2)" = 5, 
                               "Net Emission" = 6, 
                               "Emission Rate" = 7
->>>>>>> 690e7dbf
 )
 
 summary_text_id <- c(
@@ -167,41 +157,6 @@
   format(x, digits = 15, nsmall = 2, decimal.mark = ".", big.mark = ",")
 }
 
-<<<<<<< HEAD
-plot_quesc_results <- function(map, legend, low, high, title_size = 8, text_size = 8, height = 0.375, width = 0.375, ...) {
-  p <- gplot(map, maxpixels = 100000) +
-    geom_raster(aes(fill = value)) +
-    coord_equal() +
-    scale_fill_gradient(name = legend, low = low, high = high, guide = "colourbar", ...) +
-    theme(plot.title = element_text(lineheight = 5, face = "bold")) +
-    theme(
-      axis.title.x = element_blank(), axis.title.y = element_blank(),
-      panel.grid.major = element_blank(), panel.grid.minor = element_blank(),
-      legend.title = element_text(size = title_size),
-      legend.text = element_text(size = text_size),
-      legend.key.height = unit(height, "cm"),
-      legend.key.width = unit(width, "cm")
-    )
-
-
-  return(p)
-=======
-# plot_quesc_results <- function(map, legend, low, high, title_size = 8, text_size = 8, height = 0.375, width = 0.375, ...) {
-#   p <- gplot(map, maxpixels = 100000) +
-#     geom_raster(aes(fill = value)) +
-#     coord_equal() +
-#     scale_fill_gradient(name = legend, low = low, high = high, guide = "colourbar", ...) +
-#     theme(plot.title = element_text(lineheight = 5, face = "bold")) +
-#     theme(axis.title.x = element_blank(), axis.title.y = element_blank(),
-#           panel.grid.major = element_blank(), panel.grid.minor = element_blank(),
-#           legend.title = element_text(size = title_size),
-#           legend.text = element_text(size = text_size),
-#           legend.key.height = unit(height, "cm"),
-#           legend.key.width = unit(width, "cm"))
-# 
-# 
-#   return(p)
-# 
 
 plot_quesc_results <- function(map, legend, low, high, na_color = "white") {
   # Determine plot title
@@ -232,7 +187,6 @@
     )
   
   return(plot_lc)
->>>>>>> 690e7dbf
 }
 
 summary_of_emission_calculation <- function(quescdb, zone, map_em, map_sq, period) {
@@ -275,34 +229,7 @@
       TOTAL_EM = round(TOTAL_EM, 2),
       TOTAL_SQ = round(TOTAL_SQ, 2),
       NET_EM = round(NET_EM, 2)
-<<<<<<< HEAD
-    )
-
-  zc_plot <- zc %>% ggplot(aes(x = reorder(PU, -NET_EM_RATE), y = (NET_EM_RATE))) +
-    geom_bar(stat = "identity", fill = "red") +
-    geom_text(data = zc, aes(label = round(NET_EM_RATE, 1)), size = 4) +
-    ggtitle(paste("Average of net emission rate", period$p1, "-", period$p2)) +
-    guides(fill = FALSE) +
-    ylab("tonne CO2-eq/ha.yr") +
-    theme(plot.title = element_text(lineheight = 5, face = "bold")) +
-    theme(
-      axis.title.x = element_blank(), axis.text.x = element_text(angle = 20),
-      panel.grid.major = element_blank(), panel.grid.minor = element_blank()
-    )
-
-=======
-    ) 
-  
-  # zc_plot <- zc %>% ggplot(aes(x = reorder(PU, -NET_EM_RATE), y = (NET_EM_RATE))) +
-  #   geom_bar(stat = "identity", fill = "red") +
-  #   geom_text(data = zc, aes(label = round(NET_EM_RATE, 1)), size = 4) +
-  #   ggtitle(paste("Average of net emission rate", period$p1,"-", period$p2)) +
-  #   guides(fill = FALSE) +
-  #   ylab("tonne CO2-eq/ha.yr") +
-  #   theme(plot.title = element_text(lineheight = 5, face = "bold")) +
-  #   theme(axis.title.x = element_blank(), axis.text.x = element_text(angle = 20),
-  #         panel.grid.major = element_blank(), panel.grid.minor = element_blank())
-  
+
   zc <- zc %>%
     mutate(PU_wrapped = str_wrap(PU, width = 10)) 
   
@@ -348,7 +275,6 @@
       showlegend = FALSE  
     )
   
->>>>>>> 690e7dbf
   total_area <- sum(az$Ha)
   total_emission <- sum(zc$TOTAL_EM)
   total_sequestration <- sum(zc$TOTAL_SQ)
@@ -486,35 +412,6 @@
       "Total Emission" = EM,
       "Percentage" = PERCENTAGE
     )
-<<<<<<< HEAD
-
-  largest_emission <- tb_em_total_10 %>%
-    ggplot(aes(x = reorder(LU_CODE, -EM), y = (EM))) +
-    geom_bar(stat = "identity", fill = "blue") +
-    geom_text(data = tb_em_total_10, aes(x = LU_CODE, y = EM, label = round(EM, 1)), size = 3, vjust = 0.1) +
-    ggtitle(paste("Largest sources of emission")) +
-    guides(fill = FALSE) +
-    ylab("CO2-eq") +
-    theme(plot.title = element_text(lineheight = 5, face = "bold")) +
-    scale_y_continuous() +
-    theme(
-      axis.title.x = element_blank(), axis.text.x = element_text(size = 8),
-      panel.grid.major = element_blank(), panel.grid.minor = element_blank()
-    )
-
-=======
-  
-  # largest_emission <- tb_em_total_10 %>% 
-  #   ggplot(aes(x = reorder(LU_CODE, -EM), y = (EM))) +
-  #   geom_bar(stat = "identity", fill = "blue") +
-  #   geom_text(data = tb_em_total_10, aes(x=LU_CODE, y=EM, label = round(EM, 1)), size = 3, vjust = 0.1) +
-  #   ggtitle(paste("Largest sources of emission")) + 
-  #   guides(fill = FALSE) + 
-  #   ylab("CO2-eq") +
-  #   theme(plot.title = element_text(lineheight = 5, face = "bold")) + 
-  #   scale_y_continuous() +
-  #   theme(axis.title.x = element_blank(), axis.text.x = element_text(size = 8),
-  #         panel.grid.major = element_blank(), panel.grid.minor = element_blank())
   
   # Create the largest emission plot
   largest_em_bar <- plot_ly(
@@ -552,7 +449,6 @@
       )
     )
   
->>>>>>> 690e7dbf
   # zonal emission
   tb_em_zonal <- as.data.frame(NULL)
   for (i in 1:nrow(area_zone)) {
@@ -618,36 +514,6 @@
       "Total Sequestration" = SQ,
       "Percentage" = PERCENTAGE
     )
-<<<<<<< HEAD
-
-  largest_sequestration <- tb_sq_total_10 %>%
-    ggplot(aes(x = reorder(LU_CODE, -SQ), y = (SQ))) +
-    geom_bar(stat = "identity", fill = "green") +
-    geom_text(data = tb_sq_total_10, aes(x = LU_CODE, y = SQ, label = round(SQ, 1)), size = 3, vjust = 0.1) +
-    ggtitle(paste("Largest sources of sequestration")) +
-    guides(fill = FALSE) +
-    ylab("CO2-eq") +
-    theme(plot.title = element_text(lineheight = 5, face = "bold")) +
-    scale_y_continuous() +
-    theme(
-      axis.title.x = element_blank(), axis.text.x = element_text(size = 8),
-      panel.grid.major = element_blank(), panel.grid.minor = element_blank()
-    )
-
-=======
-  
-  # largest_sequestration <- tb_sq_total_10 %>% 
-  #   ggplot(aes(x = reorder(LU_CODE, -SQ), y = (SQ))) +
-  #   geom_bar(stat = "identity", fill = "green") +
-  #   geom_text(data = tb_sq_total_10, aes(x=LU_CODE, y=SQ, label = round(SQ, 1)), size = 3, vjust = 0.1) +
-  #   ggtitle(paste("Largest sources of sequestration")) + 
-  #   guides(fill = FALSE) + 
-  #   ylab("CO2-eq") +
-  #   theme(plot.title = element_text(lineheight = 5, face = "bold")) + 
-  #   scale_y_continuous() +
-  #   theme(axis.title.x = element_blank(), axis.text.x = element_text(size = 8),
-  #         panel.grid.major = element_blank(), panel.grid.minor = element_blank())
-  
   # Create the sequestration plot
   largest_sq_bar <- plot_ly(
     data = tb_sq_total_10,
@@ -685,7 +551,6 @@
       )
     )
   
->>>>>>> 690e7dbf
   # zonal sequestration
   tb_sq_zonal <- as.data.frame(NULL)
   for (i in 1:nrow(area_zone)) {
@@ -911,18 +776,15 @@
     session_log = output_quesc$session_log
   )
   output_file <- paste0("quesc_report_", Sys.Date(), ".html")
-<<<<<<< HEAD
-
-  template_path <- here::here("04_quesc", "report_template", "quesc_report_template.Rmd")
-
-  if (!file.exists(template_path)) {
-    stop(paste("Template file not found at:", template_path))
-  }
-
-  rmarkdown::render(
-    template_path,
-=======
-  
+
+  #template_path <- here::here("04_quesc", "report_template", "quesc_report_template.Rmd")
+
+  #if (!file.exists(template_path)) {
+  #  stop(paste("Template file not found at:", template_path))}
+  #fun_path <- here::here("04_quesc", "rscript", "function_ques_c.R")
+  #if (!file.exists(fun_path)) {
+  #stop(paste("Template file not found at:", fun_path))}
+
   temp_dir <- tempdir()
   
   # Copy report template and functions to temporary directory
@@ -950,7 +812,6 @@
   rmarkdown::render(
     input = file.path(temp_dir, "quesc_report_template.Rmd"),
     # "../report_template/quesc_report_template.Rmd",
->>>>>>> 690e7dbf
     output_file = output_file,
     output_dir = dir,
     params = report_params
@@ -979,14 +840,6 @@
 #'
 #' @export
 run_quesc_analysis <- function(lc_t1_path, lc_t2_path, admin_z_path, c_lookup_path,
-<<<<<<< HEAD
-                               zone_lookup_path,
-                               time_points, output_dir, progress_callback = NULL) {
-  start_time <- Sys.time()
-  cat("Started at:", format(start_time, "%Y-%m-%d %H:%M:%S"), "\n")
-
-
-=======
                                time_points, output_dir, progress_callback = NULL) {
   start_time <- Sys.time()
   cat("Started at:", format(start_time, "%Y-%m-%d %H:%M:%S"), "\n")
@@ -1025,7 +878,6 @@
   map1_rast <- lc_t1_input %>% spatial_sync_raster(admin_z_input)
   map2_rast <- lc_t2_input %>% spatial_sync_raster(admin_z_input)
   
->>>>>>> 690e7dbf
   if (!is.null(progress_callback)) progress_callback(0.2, "load maps")
 
   c_lookup_input <- read_csv(c_lookup_path)
@@ -1058,31 +910,13 @@
   if (!is.null(progress_callback)) progress_callback(0.5, "create QUES-C database")
 
   # join table
-<<<<<<< HEAD
-  df_lucdb <- c_lookup_input %>%
-    dplyr::rename(ID_LC1 = 1, C_T1 = 3) %>%
-    dplyr::select(1:3) %>%
-    rename_with(.cols = 2, ~ as.character(time_points$t1)) %>%
-    right_join(lucDummy, by = "ID_LC1")
-  df_lucdb <- c_lookup_input %>%
-    dplyr::rename(ID_LC2 = 1, C_T2 = 3) %>%
-    dplyr::select(1:3) %>%
-    rename_with(.cols = 2, ~ as.character(time_points$t2)) %>%
-    right_join(df_lucdb, by = "ID_LC2")
-  df_lucdb <- zone_lookup_input %>%
-    dplyr::rename(ID_PU = 1) %>%
-    rename_with(.cols = 2, ~ names(zone)) %>%
-    right_join(df_lucdb, by = "ID_PU")
-  df_lucdb <- df_lucdb %>%
-=======
-  df_lucdb <- c_lookup_input %>% dplyr::rename(ID_LC1 = 1, C_T1 = 3) %>% 
+  df_lucdb <- c_lookup_input %>% dplyr::rename(ID_LC1 = 1, C_T1 = 3) %>% dplyr::select(1:3) %>%
     rename_with(.cols = 2, ~as.character(time_points$t1)) %>% right_join(lucDummy, by="ID_LC1")
-  df_lucdb <- c_lookup_input %>% dplyr::rename(ID_LC2 = 1, C_T2 = 3) %>% 
+  df_lucdb <- c_lookup_input %>% dplyr::rename(ID_LC2 = 1, C_T2 = 3) %>% dplyr::select(1:3) %>%
     rename_with(.cols = 2, ~as.character(time_points$t2)) %>% right_join(df_lucdb, by="ID_LC2")
   df_lucdb <- zone_lookup_input %>% dplyr::rename(ID_PU = 1) %>% 
     rename_with(.cols = 2, ~names(zone)) %>% right_join(df_lucdb, by="ID_PU") 
   df_lucdb <- df_lucdb %>% 
->>>>>>> 690e7dbf
     left_join(
       preques[["landscape_level"]][["crosstab_long"]],
       by = c(names(zone), time_points$t1, time_points$t2)
@@ -1109,11 +943,9 @@
   df_lucdb <- df_lucdb %>% mutate(
     EM = (C_T1 - C_T2) * (C_T1 > C_T2) * Ha * 3.67,
     SQ = (C_T2 - C_T1) * (C_T1 < C_T2) * Ha * 3.67,
-<<<<<<< HEAD
+
     LU_CHG = do.call(paste, c(df_lucdb[c(as.character(time_points$t1), as.character(time_points$t2))], sep = " to "))
-=======
-    LU_CHG = do.call(paste, c(df_lucdb[as.character(c(time_points$t1, time_points$t2))], sep = " to "))
->>>>>>> 690e7dbf
+
   )
 
   end_time <- Sys.time()
